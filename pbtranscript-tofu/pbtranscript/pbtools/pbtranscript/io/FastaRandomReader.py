"""
Define miscBio.FastaRandomReader.
It will be repaced by pbcore.io.FastaIO.FastaRandomReader.
"""
from pbcore.io.FastaIO import FastaRecord
from pbcore.io.FastqIO import FastqRecord
from collections import namedtuple


Interval = namedtuple('Interval', ['start', 'end'])


class FastaRandomReader:

    """
        This is meant to substitute for the Bio.SeqIO.to_dict method since some fasta files
        are too big to fit entirely to memory. The only requirement is that every id line
        begins with the symbol >. It is ok for the sequences to stretch multiple lines.
        The sequences, when read, are returned as Bio.SeqRecord objects.

        Example:
            r = FastaRandomReader('output/test.fna')
            r['6C_49273_NC_008578/2259031-2259297'] ==> this shows a FastaRecord
    """

    def __init__(self, fasta_filename):
        self.f = open(fasta_filename)
        self.d = {}
        self.locations = []
        self.locations_d_key_map = {}

        while 1:
            line = self.f.readline()
            if len(line) == 0:
                break
            if line.startswith('>'):
                sid = line.strip()[1:].split(None, 1)[0]
                # the header MUST be just 1 line
                # if id in self.d:
                #    print "duplicate id {0}!!".format(id)
                self.d[sid] = self.f.tell()

    def __getitem__(self, k):
        if k not in self.d:
            errMsg = "key {k} not in {f}!".format(k=k, f=self.f.name)
            raise ValueError(errMsg)
        self.f.seek(self.d[k])
        content = ''
        for line in self.f:
            if line.startswith('>'):
                break
            content += line.strip()
<<<<<<< HEAD
        # return SeqRecord(Seq(content), id=k)
        return FastaRecord(k, sequence=content)
=======
        return FastaRecord(name=k, sequence=content)
>>>>>>> 49de4e02

    def __len__(self):
        return len(self.d)

    def __delitem__(self, key):
        errMsg = "FastqRandomReader.__delitem__ not defined."
        raise NotImplementedError(errMsg)

    def __setitem__(self, key):
        errMsg = "FastqRandomReader.__setitem__ not defined."
        raise NotImplementedError(errMsg)

    def keys(self):
        """Return d.keys."""
        return self.d.keys()

class FastqRandomReader:

    """
        This is meant to substitute for the Bio.SeqIO.to_dict method since some fasta files
        are too big to fit entirely to memory. The only requirement is that every id line
        begins with the symbol >. It is ok for the sequences to stretch multiple lines.
        The sequences, when read, are returned as Bio.SeqRecord objects.

        Example:
            r = FastqRandomReader('output/test.fq')
            r['6C_49273_NC_008578/2259031-2259297'] ==> this shows a FastqRecord
    """

    def __init__(self, fastq_filename):
        self.f = open(fastq_filename)
        self.d = {}
        self.locations = []
        self.locations_d_key_map = {}

        while 1:
            line = self.f.readline()
            if len(line) == 0:
                break
            if line.startswith('@'):
                sid = line.strip()[1:].split(None, 1)[0]
                # the header MUST be just 1 line
                # if id in self.d:
                #    print "duplicate id {0}!!".format(id)
                self.d[sid] = self.f.tell()

    def __getitem__(self, k):
        if k not in self.d:
            errMsg = "key {k} not in {f}!".format(k=k, f=self.f.name)
            raise ValueError(errMsg)
        self.f.seek(self.d[k])
        content = self.f.readline().strip() # in fastq, sequence must be the next line
        assert self.f.readline().startswith('+')
        quality = self.f.readline().strip()
        return FastqRecord(name=k, sequence=content, qualityString=quality)

    def __len__(self):
        return len(self.d)

    def __delitem__(self, key):
        errMsg = "FastaRandomReader.__delitem__ not defined."
        raise NotImplementedError(errMsg)

    def __setitem__(self, key):
        errMsg = "FastaRandomReader.__setitem__ not defined."
        raise NotImplementedError(errMsg)

    def keys(self):
        """Return d.keys."""
        return self.d.keys()



class MetaSubreadFastaReader(object):

    """Reader for reading PabBio subreads in a list of fasta files."""

    def __init__(self, fasta_filenames):
        self.meta_f = {}
        self.meta_zmw_d = {}
        # record just the zmw and let the subread reader handle it
        for fn in fasta_filenames:
            self.meta_f[fn] = SubreadFastaReader(fn)
            # combine all the keys
            for k in self.meta_f[fn].zmw_d.keys():
                self.meta_zmw_d[k] = fn

    def __getitem__(self, k):
        """
        k -- could be zmw or subread id
        """
        if k.count('/') == 2:
            zmw = k[:k.rfind('/')]
        else:
            zmw = k
        return self.meta_f[self.meta_zmw_d[zmw]][k]

    def __len__(self):
        return len(sum([len(d) for d in self.meta_zmw_d]))

    def __delitem__(self, key):
        errMsg = "MetaSubreadFastaReader.__delitem__ not defined."
        raise NotImplementedError(errMsg)

    def __setitem__(self, key):
        errMsg = "MetaSubreadFastaReader.__setitem__ not defined."
        raise NotImplementedError(errMsg)


class SubreadFastaReader(object):

    """Reader for reading PabBio subreads in a fasta file."""

    def __init__(self, fasta_filename):
        self.f = open(fasta_filename)
        self.d = {}
        self.zmw_d = {}
        while 1:
            line = self.f.readline()
            if len(line) == 0:
                break
            if line.startswith('>'):
                # ex: m140..._s1_p0/155/0_1673 RQ=0.845
                rid = line.strip()[1:].split(None, 1)[0]
                # the header MUST be just 1 line
                zmw = rid[:rid.rfind('/')]
                self.d[rid] = (rid, self.f.tell())
                if zmw not in self.zmw_d:
                    self.zmw_d[zmw] = []
                self.zmw_d[zmw].append((rid, self.f.tell()))

    def __getitem__(self, k):
        """
        k --- should be <movie>/<zmw> or <movie>/<zmw>/<start_end>
        If former, return a list of records associated with that ZMW
        If latter, return just that record but still in a list
        """
        if k.count('/') == 2:  # is a subread
            if k not in self.d:
                raise ValueError("key {0} not in dictionary!".format(k))
            locations = [self.d[k]]
        else:  # is a ZMW
            if k not in self.zmw_d:
                raise ValueError("key {0} not in dictionary!".format(k))
            locations = self.zmw_d[k]
        output = []
        for seqid, loc in locations:
            self.f.seek(loc)
            content = ''
            for line in self.f:
                if line.startswith('>'):
                    break
                content += line.strip()
            output.append(FastaRecord(seqid, sequence=content))
        return output

    def keys(self):
        """return keys (subreads)."""
        return self.d.keys()

    def __len__(self):
        return len(self.d)

    def __delitem__(self, key):
        errMsg = "SubreadFastaReader.__delitem__ not defined."
        raise NotImplementedError(errMsg)

    def __setitem__(self, key):
        errMsg = "SubreadFastaReader.__setitem__ not defined."
        raise NotImplementedError(errMsg)<|MERGE_RESOLUTION|>--- conflicted
+++ resolved
@@ -50,12 +50,8 @@
             if line.startswith('>'):
                 break
             content += line.strip()
-<<<<<<< HEAD
-        # return SeqRecord(Seq(content), id=k)
-        return FastaRecord(k, sequence=content)
-=======
+
         return FastaRecord(name=k, sequence=content)
->>>>>>> 49de4e02
 
     def __len__(self):
         return len(self.d)
